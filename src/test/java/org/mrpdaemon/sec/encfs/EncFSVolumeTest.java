--- conflicted
+++ resolved
@@ -1,454 +1,3 @@
-<<<<<<< HEAD
-/*
- * EncFS Java Library
- * Copyright (C) 2011 
- *
- * This program is free software: you can redistribute it and/or modify
- * it under the terms of the GNU Lesser General Public License as published
- * by the Free Software Foundation, either version 3 of the License, or
- * (at your option) any later version.
- *  
- * This program is distributed in the hope that it will be useful,
- * but WITHOUT ANY WARRANTY; without even the implied warranty of
- * MERCHANTABILITY or FITNESS FOR A PARTICULAR PURPOSE.  See the
- * GNU Lesser General Public License for more details.
- */
-
-package org.mrpdaemon.sec.encfs;
-
-import java.io.BufferedOutputStream;
-import java.io.ByteArrayOutputStream;
-import java.io.File;
-import java.io.FileInputStream;
-import java.io.FileNotFoundException;
-import java.io.FileOutputStream;
-import java.io.IOException;
-import java.io.InputStream;
-
-import org.junit.After;
-import org.junit.AfterClass;
-import org.junit.Assert;
-import org.junit.Before;
-import org.junit.BeforeClass;
-import org.junit.Test;
-
-public class EncFSVolumeTest {
-
-	@BeforeClass
-	public static void setUpBeforeClass() throws Exception {
-	}
-
-	@AfterClass
-	public static void tearDownAfterClass() throws Exception {
-	}
-
-	@Before
-	public void setUp() throws Exception {
-	}
-
-	@After
-	public void tearDown() throws Exception {
-	}
-
-	@Test
-	public void testBoxCryptor_1_badPassword() throws FileNotFoundException, EncFSInvalidConfigException,
-			EncFSCorruptDataException, EncFSUnsupportedException {
-		File encFSDir = new File("test/encfs_samples/boxcryptor_1");
-		Assert.assertTrue(encFSDir.exists());
-
-		String password = "badPassword";
-
-		try {
-			new EncFSVolume(encFSDir.getAbsolutePath(), password);
-			Assert.fail();
-		} catch (EncFSInvalidPasswordException e) {
-			// this is correct that we should have got this exception
-			Assert.assertNotNull(e);
-		}
-	}
-
-	@Test
-	public void testDefaultVol() throws EncFSInvalidPasswordException, EncFSInvalidConfigException,
-			EncFSCorruptDataException, EncFSUnsupportedException, EncFSChecksumException, IOException {
-		File encFSDir = new File("test/encfs_samples/testvol-default");
-		Assert.assertTrue(encFSDir.exists());
-
-		String password = "test";
-		EncFSVolume volume = new EncFSVolume(encFSDir.getAbsolutePath(), password);
-		EncFSFile rootDir = volume.getRootDir();
-		EncFSFile[] files = rootDir.listFiles();
-		Assert.assertEquals(2, files.length);
-
-		EncFSFile encFSFile = files[0];
-		Assert.assertFalse(encFSFile.isDirectory());
-		Assert.assertEquals("longfile.txt", encFSFile.getName());
-		String contents = readInputStreamAsString(encFSFile);
-		Assert.assertEquals(contents.length(), 6000);
-		for (int i = 0; i < contents.length(); i++) {
-			Assert.assertTrue(contents.charAt(i) == 'a');
-		}
-
-		encFSFile = files[1];
-		Assert.assertFalse(encFSFile.isDirectory());
-		Assert.assertEquals("test.txt", encFSFile.getName());
-		contents = readInputStreamAsString(encFSFile);
-		Assert.assertEquals("This is a test file.\n", contents);
-
-		assertFileNameEncoding(rootDir);
-		assertEncFSFileRoundTrip(rootDir);
-	}
-
-	@Test
-	public void testNoUniqueIV() throws EncFSInvalidPasswordException, EncFSInvalidConfigException,
-			EncFSCorruptDataException, EncFSUnsupportedException, EncFSChecksumException, IOException {
-		File encFSDir = new File("test/encfs_samples/testvol-nouniqueiv");
-		Assert.assertTrue(encFSDir.exists());
-
-		String password = "test";
-		EncFSVolume volume = new EncFSVolume(encFSDir.getAbsolutePath(), password);
-		EncFSFile rootDir = volume.getRootDir();
-		EncFSFile[] files = rootDir.listFiles();
-		Assert.assertEquals(2, files.length);
-
-		EncFSFile encFSFile = files[0];
-		Assert.assertFalse(encFSFile.isDirectory());
-		Assert.assertEquals("longfile.txt", encFSFile.getName());
-		String contents = readInputStreamAsString(encFSFile);
-		Assert.assertEquals(contents.length(), 6000);
-		for (int i = 0; i < contents.length(); i++) {
-			Assert.assertTrue(contents.charAt(i) == 'a');
-		}
-		
-		encFSFile = files[1];
-		Assert.assertFalse(encFSFile.isDirectory());
-		Assert.assertEquals("testfile.txt", encFSFile.getName());
-		contents = readInputStreamAsString(encFSFile);
-		Assert.assertEquals("Test file for non-unique-IV file.\n", contents);
-
-		assertFileNameEncoding(rootDir);
-		assertEncFSFileRoundTrip(rootDir);
-	}
-	
-	@Test
-	public void testBlockMAC() throws EncFSInvalidPasswordException, EncFSInvalidConfigException,
-			EncFSCorruptDataException, EncFSUnsupportedException, EncFSChecksumException, IOException {
-		File encFSDir = new File("test/encfs_samples/testvol-blockmac");
-		Assert.assertTrue(encFSDir.exists());
-
-		String password = "test";
-		EncFSVolume volume = new EncFSVolume(encFSDir.getAbsolutePath(), password);
-		EncFSFile rootDir = volume.getRootDir();
-		EncFSFile[] files = rootDir.listFiles();
-		Assert.assertEquals(1, files.length);
-
-		EncFSFile encFSFile = files[0];
-		Assert.assertFalse(encFSFile.isDirectory());
-		Assert.assertEquals("longfile.txt", encFSFile.getName());
-		String contents = readInputStreamAsString(encFSFile);
-		Assert.assertEquals(contents.length(), 6000);
-		for (int i = 0; i < contents.length(); i++) {
-			Assert.assertTrue(contents.charAt(i) == 'a');
-		}
-
-		assertFileNameEncoding(rootDir);
-		assertEncFSFileRoundTrip(rootDir);
-	}
-
-	@Test
-	public void testBoxCryptor_1() throws EncFSInvalidPasswordException, EncFSInvalidConfigException,
-			EncFSCorruptDataException, EncFSUnsupportedException, EncFSChecksumException, IOException {
-		File encFSDir = new File("test/encfs_samples/boxcryptor_1");
-		Assert.assertTrue(encFSDir.exists());
-
-		String password = "test";
-		EncFSVolume volume = new EncFSVolume(encFSDir.getAbsolutePath(), password);
-		EncFSFile rootDir = volume.getRootDir();
-		EncFSFile[] files = rootDir.listFiles();
-		Assert.assertEquals(1, files.length);
-
-		EncFSFile encFSFile = files[0];
-		Assert.assertFalse(encFSFile.isDirectory());
-		Assert.assertEquals("testfile.txt", encFSFile.getName());
-
-		String contents = readInputStreamAsString(encFSFile);
-		Assert.assertEquals("test file\r\n", contents);
-
-		assertFileNameEncoding(rootDir);
-		assertEncFSFileRoundTrip(rootDir);
-	}
-
-	@Test
-	public void testBoxCryptor_2() throws EncFSInvalidPasswordException, EncFSInvalidConfigException,
-			EncFSCorruptDataException, EncFSUnsupportedException, EncFSChecksumException, IOException {
-		File encFSDir = new File("test/encfs_samples/boxcryptor_2");
-		Assert.assertTrue(encFSDir.exists());
-
-		String password = "test2";
-		EncFSVolume volume = new EncFSVolume(encFSDir.getAbsolutePath(), password);
-		EncFSFile rootDir = volume.getRootDir();
-		EncFSFile[] files = rootDir.listFiles();
-		Assert.assertEquals(2, files.length);
-
-		EncFSFile encFSSubDir = files[0];
-		Assert.assertTrue(encFSSubDir.isDirectory());
-		Assert.assertEquals("Dir1", encFSSubDir.getName());
-
-		EncFSFile encFSFile = files[1];
-		Assert.assertFalse(encFSFile.isDirectory());
-		Assert.assertEquals("file1.txt", encFSFile.getName());
-
-		String contents = readInputStreamAsString(encFSFile);
-		Assert.assertEquals("Some contents for file1", contents);
-
-		String dirListing = getDirListing(rootDir, true);
-		String expectedListing = "";
-		expectedListing += "/Dir1" + "\n";
-		expectedListing += "/Dir1/file2.txt" + "\n";
-		expectedListing += "/file1.txt";
-		Assert.assertEquals(expectedListing, dirListing);
-
-		assertFileNameEncoding(rootDir);
-		assertEncFSFileRoundTrip(rootDir);
-	}
-
-	@Test
-	public void testBoxCryptor_3() throws EncFSInvalidPasswordException, EncFSInvalidConfigException,
-			EncFSCorruptDataException, EncFSUnsupportedException, EncFSChecksumException, IOException {
-		File encFSDir = new File("test/encfs_samples/boxcryptor_3");
-		Assert.assertTrue(encFSDir.exists());
-
-		String password = "test";
-		EncFSVolume volume = new EncFSVolume(encFSDir.getAbsolutePath(), password);
-		EncFSFile rootDir = volume.getRootDir();
-		EncFSFile[] files = rootDir.listFiles();
-		Assert.assertEquals(1, files.length);
-
-		String dirListing = getDirListing(rootDir, true);
-		Assert.assertNotNull(dirListing);
-
-		assertFileNameEncoding(rootDir);
-		assertEncFSFileRoundTrip(rootDir);
-	}
-	
-	@Test
-	public void createVolume_1() {
-		File rootDir;
-		try {
-			rootDir = createTempDir();
-		} catch (IOException e) {
-			Assert.fail("Could not create temporary directory");
-			return;
-		}
-		
-		EncFSConfig config = new EncFSConfig();
-		String password = "test";
-		
-		EncFSLocalFileProvider fileProvider = new EncFSLocalFileProvider(rootDir);
-		
-		try {
-			EncFSVolume.createVolume(fileProvider, config, password);
-			@SuppressWarnings("unused")
-			EncFSVolume volume = new EncFSVolume(fileProvider, config, password);
-		} catch (Exception e) {
-			Assert.fail(e.getMessage());
-		}
-		
-		//Clean up after ourselves
-		File configFile = new File(rootDir.getAbsolutePath(), 
-				EncFSVolume.ENCFS_VOLUME_CONFIG_FILE_NAME);
-		Assert.assertTrue(configFile.exists());
-		configFile.delete();
-		
-		Assert.assertTrue(rootDir.exists());
-		rootDir.delete();
-	}
-
-	private File createTempDir() throws IOException {
-		File temp;
-		
-		temp = File.createTempFile("encfs-java-tmp", Long.toString(System.nanoTime()));
-		if (!temp.delete()) {
-			throw new IOException("Could not delete temporary file " + temp.getAbsolutePath());
-		}
-		
-		if (!temp.mkdir()) {
-			throw new IOException("Could not create temporary directory");
-		}
-		
-		return temp;
-	}
-
-	private void assertFileNameEncoding(EncFSFile encfsFileDir) throws EncFSCorruptDataException,
-			EncFSChecksumException, IOException {
-		for (EncFSFile encfFile : encfsFileDir.listFiles()) {
-			EncFSVolume volume = encfsFileDir.getVolume();
-			String decName = EncFSCrypto.decodeName(volume, encfFile.getEncrytedName(), encfFile.getVolumePath());
-			Assert.assertEquals(encfFile.getAbsoluteName() + " decoded file name", encfFile.getName(), decName);
-
-			String encName = EncFSCrypto.encodeName(volume, decName, encfFile.getVolumePath());
-			Assert.assertEquals(encfFile.getAbsoluteName() + " re-encoded file name", encfFile.getEncrytedName(),
-					encName);
-
-			if (encfFile.isDirectory()) {
-				assertFileNameEncoding(encfFile);
-			}
-		}
-	}
-
-	private void assertEncFSFileRoundTrip(EncFSFile encFsFile) throws IOException, EncFSUnsupportedException,
-			EncFSCorruptDataException, EncFSChecksumException {
-		if (encFsFile.isDirectory() == false) {
-			// Copy the file via input/output streams & then check that
-			// the file is the same
-			File t = File.createTempFile(this.getClass().getName(), ".tmp");
-			try {
-				EncFSOutputStream efos = new EncFSOutputStream(encFsFile.getVolume(), new BufferedOutputStream(
-						new FileOutputStream(t)));
-				try {
-					EncFSFileInputStream efis = new EncFSFileInputStream(encFsFile);
-					try {
-						int bytesRead = 0;
-						while (bytesRead >= 0) {
-							byte[] readBuf = new byte[(int) (encFsFile.getVolume().getConfig().getBlockSize() * 0.75)];
-							bytesRead = efis.read(readBuf);
-							if (bytesRead >= 0) {
-								efos.write(readBuf, 0, bytesRead);
-							}
-						}
-					} finally {
-						efis.close();
-					}
-
-				} finally {
-					efos.close();
-				}
-
-				if (encFsFile.getVolume().getConfig().isUniqueIV() == false) {
-					FileInputStream reEncFSIs = new FileInputStream(t);
-					try {
-
-						InputStream origEncFSIs = encFsFile.getVolume().openNativeInputStream(
-								encFsFile.getAbsoluteName());
-						try {
-							assertInputStreamsAreEqual(encFsFile.getAbsoluteName(), origEncFSIs, reEncFSIs);
-						} finally {
-							origEncFSIs.close();
-						}
-					} finally {
-						reEncFSIs.close();
-					}
-				} else {
-					EncFSFileInputStream efis = new EncFSFileInputStream(encFsFile);
-					try {
-						EncFSInputStream efisCopy = new EncFSInputStream(encFsFile.getVolume(), new FileInputStream(t));
-						try {
-							assertInputStreamsAreEqual(encFsFile.getAbsoluteName(), efis, efisCopy);
-						} finally {
-							efisCopy.close();
-						}
-					} finally {
-						efis.close();
-					}
-				}
-
-			} finally {
-				if (t.exists()) {
-					t.delete();
-				}
-			}
-		} else {
-			for (EncFSFile subEncfFile : encFsFile.listFiles()) {
-				assertEncFSFileRoundTrip(subEncfFile);
-			}
-		}
-	}
-
-	private void assertInputStreamsAreEqual(String msg, InputStream encfsIs, InputStream decFsIs) throws IOException {
-		int bytesRead = 0, bytesRead2 = 0;
-		while (bytesRead >= 0) {
-			byte[] readBuf = new byte[128];
-			byte[] readBuf2 = new byte[128];
-
-			bytesRead = encfsIs.read(readBuf);
-			bytesRead2 = decFsIs.read(readBuf2);
-
-			Assert.assertEquals(msg, bytesRead, bytesRead2);
-			Assert.assertArrayEquals(msg, readBuf, readBuf2);
-		}
-	}
-
-	private static String getDirListing(EncFSFile rootDir, boolean recursive) throws EncFSCorruptDataException,
-			EncFSChecksumException, IOException {
-		StringBuilder sb = new StringBuilder();
-		getDirListing(rootDir, recursive, sb);
-		return sb.toString();
-
-	}
-
-	private static void getDirListing(EncFSFile rootDir, boolean recursive, StringBuilder sb)
-			throws EncFSCorruptDataException, EncFSChecksumException, IOException {
-
-		for (EncFSFile encFile : rootDir.listFiles()) {
-			if (sb.length() > 0) {
-				sb.append("\n");
-			}
-			sb.append(encFile.getVolumePath());
-			if (encFile.getVolumePath().equals("/") == false) {
-				sb.append("/");
-			}
-			sb.append(encFile.getName());
-			if (encFile.isDirectory() && recursive) {
-				getDirListing(encFile, recursive, sb);
-			}
-		}
-	}
-
-	public static String readInputStreamAsString(EncFSFile encFSFile) throws IOException, EncFSCorruptDataException,
-			EncFSUnsupportedException {
-
-		ByteArrayOutputStream buf = new ByteArrayOutputStream();
-		EncFSFileInputStream efis = new EncFSFileInputStream(encFSFile);
-		try {
-			int bytesRead = 0;
-			while (bytesRead >= 0) {
-				byte[] readBuf = new byte[128];
-				bytesRead = efis.read(readBuf);
-				if (bytesRead >= 0) {
-					buf.write(readBuf, 0, bytesRead);
-				}
-			}
-		} finally {
-			efis.close();
-		}
-
-		return new String(buf.toByteArray());
-	}
-
-	public static void copyViaStreams(EncFSFile srcEncFSFile, EncFSFile targetEncFSFile) throws IOException,
-			EncFSCorruptDataException, EncFSUnsupportedException, EncFSChecksumException {
-
-		EncFSFileOutputStream efos = new EncFSFileOutputStream(targetEncFSFile);
-		try {
-			EncFSFileInputStream efis = new EncFSFileInputStream(srcEncFSFile);
-			try {
-				int bytesRead = 0;
-				while (bytesRead >= 0) {
-					byte[] readBuf = new byte[128];
-					bytesRead = efis.read(readBuf);
-					if (bytesRead >= 0) {
-						efos.write(readBuf, 0, bytesRead);
-					}
-				}
-			} finally {
-				efis.close();
-			}
-
-		} finally {
-			efos.close();
-		}
-	}
-}
-=======
 package org.mrpdaemon.sec.encfs;
 
 import java.io.IOException;
@@ -484,6 +33,7 @@
 	public void testNoExistingConfigFile() throws EncFSInvalidPasswordException, EncFSCorruptDataException,
 			EncFSUnsupportedException, IOException {
 		try {
+			@SuppressWarnings("unused")
 			EncFSVolume v = new EncFSVolume(fileProvider, new byte[] {});
 		} catch (EncFSInvalidConfigException e) {
 			Assert.assertEquals("No EncFS configuration file found", e.getMessage());
@@ -493,39 +43,53 @@
 	@Test
 	public void testVolumeCreation() throws EncFSInvalidPasswordException, EncFSInvalidConfigException,
 			EncFSCorruptDataException, EncFSUnsupportedException, IOException {
-		EncFSConfig config = EncFSConfig.newDefaultConfig();
-		EncFSVolume v = EncFSVolume.createVolume(fileProvider, config, password);
-
-		Assert.assertNotNull(v);
+		EncFSConfig config = new EncFSConfig();
+
+		EncFSVolume volume = null;
+		try {
+			EncFSVolume.createVolume(fileProvider, config, password);
+			volume = new EncFSVolume(fileProvider, config, password);
+		} catch (Exception e) {
+			Assert.fail(e.getMessage());
+		}
+
+		Assert.assertNotNull(volume);
 
 		Assert.assertEquals(1, fileProvider.listFiles("/").size());
 		Assert.assertTrue(fileProvider.exists("/.encfs6.xml"));
 	}
-
+	
 	@Test
 	public void testFileOperations() throws EncFSInvalidPasswordException, EncFSInvalidConfigException,
 			EncFSCorruptDataException, EncFSUnsupportedException, IOException, EncFSChecksumException {
-		EncFSConfig config = EncFSConfig.newDefaultConfig();
-		EncFSVolume v = EncFSVolume.createVolume(fileProvider, config, password);
+		EncFSConfig config = new EncFSConfig();
+
+		EncFSVolume volume = null;
+		try {
+			EncFSVolume.createVolume(fileProvider, config, password);
+			volume = new EncFSVolume(fileProvider, config, password);
+		} catch (Exception e) {
+			Assert.fail(e.getMessage());
+		}
 
 		// Create a file
-		Assert.assertFalse(v.exists("/test.txt"));
-		Assert.assertEquals(0, v.listFiles("/").length);
-		EncFSFile outFile = v.createEncFSFile("/test.txt");
+		Assert.assertFalse(volume.exists("/test.txt"));
+		Assert.assertEquals(0, volume.listFiles("/").length);
+		EncFSFile outFile = volume.createEncFSFile("/test.txt");
 		OutputStream os = outFile.openOutputStream();
-		try {
+					try {
 			os.write("hello\nworld".getBytes());
-		} finally {
+			} finally {
 			os.close();
 		}
 
 		// Check the file got created
-		Assert.assertEquals(1, v.listFiles("/").length);
+		Assert.assertEquals(1, volume.listFiles("/").length);
 		Assert.assertEquals(2, fileProvider.listFiles("/").size()); // 1 for the
 																	// config
 																	// file & 1
 																	// data file
-		EncFSFile encFsFile = v.getEncFSFile("/test.txt");
+		EncFSFile encFsFile = volume.getEncFSFile("/test.txt");
 		Assert.assertNotNull(encFsFile);
 		Assert.assertEquals("test.txt", encFsFile.getName());
 		Assert.assertEquals("/test.txt", encFsFile.getAbsoluteName());
@@ -555,7 +119,7 @@
 		Assert.assertFalse(moveResult2);
 
 		// now get the proper file (that we moved the orig to)
-		encFsFile = v.getEncFSFile("/test2.txt");
+		encFsFile = volume.getEncFSFile("/test2.txt");
 		Assert.assertEquals("test2.txt", encFsFile.getName());
 		Assert.assertEquals("/test2.txt", encFsFile.getAbsoluteName());
 
@@ -564,78 +128,78 @@
 		Assert.assertFalse(moveResult3);
 
 		// Make dir1
-		boolean mkdirResult = v.makeDir("/dir1");
+		boolean mkdirResult = volume.makeDir("/dir1");
 		Assert.assertTrue(mkdirResult);
 
 		// Check the dir got created
-		EncFSFile[] volumeFileList = v.listFiles("/");
+		EncFSFile[] volumeFileList = volume.listFiles("/");
 		Assert.assertEquals(2, volumeFileList.length);
 		Assert.assertEquals(false, volumeFileList[0].isDirectory());
 		Assert.assertEquals(true, volumeFileList[1].isDirectory());
 
 		// Try to make the same dir again (it should fail)
-		boolean mkdirResult2 = v.makeDir("/dir1");
+		boolean mkdirResult2 = volume.makeDir("/dir1");
 		Assert.assertFalse(mkdirResult2);
 
 		// Try to make a dir where the parent doesn't exist (it should fail)
-		boolean mkdirResult3 = v.makeDir("/dir2/def");
+		boolean mkdirResult3 = volume.makeDir("/dir2/def");
 		Assert.assertFalse(mkdirResult3);
 
 		// Move the file we created in to this sub directory
 		boolean moveToDirResult = encFsFile.renameTo("/dir1/test.txt");
 		Assert.assertTrue(moveToDirResult);
-		encFsFile = v.getEncFSFile("/dir1/test.txt");
+		encFsFile = volume.getEncFSFile("/dir1/test.txt");
 		Assert.assertEquals("test.txt", encFsFile.getName());
 		Assert.assertEquals("/dir1/test.txt", encFsFile.getAbsoluteName());
 		Assert.assertEquals(contentsLength, encFsFile.getContentsLength());
 
 		// Check the file was moved
-		Assert.assertEquals(1, v.listFiles("/").length);
-		Assert.assertEquals("dir1", v.listFiles("/")[0].getName());
-		Assert.assertEquals(1, v.listFiles("/dir1").length);
-		Assert.assertEquals("test.txt", v.listFiles("/dir1")[0].getName());
+		Assert.assertEquals(1, volume.listFiles("/").length);
+		Assert.assertEquals("dir1", volume.listFiles("/")[0].getName());
+		Assert.assertEquals(1, volume.listFiles("/dir1").length);
+		Assert.assertEquals("test.txt", volume.listFiles("/dir1")[0].getName());
 
 		// Now do a copy to a new nested directory
-		boolean mkdirsResult = v.makeDirs("/dir2/dir3");
+		boolean mkdirsResult = volume.makeDirs("/dir2/dir3");
 		Assert.assertTrue(mkdirsResult);
-		boolean copyResult = v.copy("/dir1/test.txt", "/dir2/dir3");
+		boolean copyResult = volume.copy("/dir1/test.txt", "/dir2/dir3");
 		Assert.assertTrue(copyResult);
-		Assert.assertEquals("test.txt", v.listFiles("/dir1")[0].getName());
-		Assert.assertEquals("test.txt", v.listFiles("/dir2/dir3")[0].getName());
-		Assert.assertEquals(contentsLength, v.getEncFSFile("/dir1/test.txt").getContentsLength());
-		Assert.assertEquals(contentsLength, v.getEncFSFile("/dir2/dir3/test.txt").getContentsLength());
+		Assert.assertEquals("test.txt", volume.listFiles("/dir1")[0].getName());
+		Assert.assertEquals("test.txt", volume.listFiles("/dir2/dir3")[0].getName());
+		Assert.assertEquals(contentsLength, volume.getEncFSFile("/dir1/test.txt").getContentsLength());
+		Assert.assertEquals(contentsLength, volume.getEncFSFile("/dir2/dir3/test.txt").getContentsLength());
 
 		// Try to delete the src dir (should fail as it has files)
-		boolean deleteDirResult = v.delete("/dir1");
+		boolean deleteDirResult = volume.delete("/dir1");
 		Assert.assertFalse(deleteDirResult);
 
 		// Delete the src file
-		boolean deleteFileResult = v.delete("/dir1/test.txt");
+		boolean deleteFileResult = volume.delete("/dir1/test.txt");
 		Assert.assertTrue(deleteFileResult);
 
 		// Check the file has been removed
-		Assert.assertEquals(2, v.listFiles("/").length);
-		Assert.assertEquals("dir1", v.listFiles("/")[0].getName());
-		Assert.assertEquals("dir2", v.listFiles("/")[1].getName());
-		Assert.assertEquals(0, v.listFiles("/dir1").length);
-		Assert.assertEquals(1, v.listFiles("/dir2").length);
-		Assert.assertEquals(1, v.listFiles("/dir2/dir3").length);
-		Assert.assertEquals("test.txt", v.listFiles("/dir2/dir3")[0].getName());
+		Assert.assertEquals(2, volume.listFiles("/").length);
+		Assert.assertEquals("dir1", volume.listFiles("/")[0].getName());
+		Assert.assertEquals("dir2", volume.listFiles("/")[1].getName());
+		Assert.assertEquals(0, volume.listFiles("/dir1").length);
+		Assert.assertEquals(1, volume.listFiles("/dir2").length);
+		Assert.assertEquals(1, volume.listFiles("/dir2/dir3").length);
+		Assert.assertEquals("test.txt", volume.listFiles("/dir2/dir3")[0].getName());
 
 		// now delete the empty directory
-		boolean deleteEmptyDirResult = v.delete("/dir1");
+		boolean deleteEmptyDirResult = volume.delete("/dir1");
 		Assert.assertTrue(deleteEmptyDirResult);
 
 		// Check the directory has been removed
-		Assert.assertEquals(1, v.listFiles("/").length);
-		Assert.assertEquals("dir2", v.listFiles("/")[0].getName());
-		Assert.assertEquals(1, v.listFiles("/dir2").length);
-		Assert.assertEquals(1, v.listFiles("/dir2/dir3").length);
-		Assert.assertEquals("test.txt", v.listFiles("/dir2/dir3")[0].getName());
+		Assert.assertEquals(1, volume.listFiles("/").length);
+		Assert.assertEquals("dir2", volume.listFiles("/")[0].getName());
+		Assert.assertEquals(1, volume.listFiles("/dir2").length);
+		Assert.assertEquals(1, volume.listFiles("/dir2/dir3").length);
+		Assert.assertEquals("test.txt", volume.listFiles("/dir2/dir3")[0].getName());
 
 		// Read the contents of the file to check that it's been copied / moved
 		// around OK
-		InputStream is = v.openInputStream("/dir2/dir3/test.txt");
+		InputStream is = volume.openInputStream("/dir2/dir3/test.txt");
 		try {
 			StringBuffer sb = new StringBuffer();
 			int bytesRead = 0;
@@ -644,15 +208,14 @@
 				bytesRead = is.read(readBuf);
 				if (bytesRead > 0) {
 					sb.append(new String(readBuf, 0, bytesRead));
-				}
 			}
+	}
 
 			String readContents = sb.toString();
 			Assert.assertEquals("hello\nworld", readContents);
-		} finally {
+			} finally {
 			is.close();
-		}
-
-	}
-}
->>>>>>> 96250396
+			}
+
+	}
+}